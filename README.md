# Heimdall

<center><img src="https://github.com/Heimdall-SBOM/heimdall/blob/main/docs/images/logo_w_text.png?raw=true" alt="Heimdall Logo" width="50%"></center>

## Overview
Heimdall is designed for both embedded software development and regular applications on Linux and macOS. It provides comprehensive SBOM generation capabilities with support for digital signatures, Mach-O and ELF binary analysis, and DWARF debug information extraction.

[![License](https://img.shields.io/badge/License-Apache%202.0-blue.svg)](https://opensource.org/licenses/Apache-2.0)
[![Platform Support](https://img.shields.io/badge/platforms-macOS%20%7C%20Linux-green.svg)](#supported-platforms)
![Tests](https://img.shields.io/badge/tests-546%20passed-brightgreen.svg)
[![C++ Standards](https://img.shields.io/badge/C%2B%2B-11%2F14%2F17%2F20%2F23-blue.svg)](#c-standard-support)
[![Bugs](https://sonarcloud.io/api/project_badges/measure?project=Heimdall-SBOM_heimdall&metric=bugs)](https://sonarcloud.io/summary/new_code?id=Heimdall-SBOM_heimdall)
[![Maintainability Rating](https://sonarcloud.io/api/project_badges/measure?project=Heimdall-SBOM_heimdall&metric=sqale_rating)](https://sonarcloud.io/summary/new_code?id=Heimdall-SBOM_heimdall)
[![Reliability Rating](https://sonarcloud.io/api/project_badges/measure?project=Heimdall-SBOM_heimdall&metric=reliability_rating)](https://sonarcloud.io/summary/new_code?id=Heimdall-SBOM_heimdall)
[![Security Rating](https://sonarcloud.io/api/project_badges/measure?project=Heimdall-SBOM_heimdall&metric=security_rating)](https://sonarcloud.io/summary/new_code?id=Heimdall-SBOM_heimdall)
![Coverage](https://img.shields.io/badge/coverage-44.4%25-yellow.svg)](build/coverage/html/index.html)

## Features

### Core Capabilities
- **Dual Linker Support**: Seamless integration with LLVM LLD and GNU Gold linkers
- **Multiple SBOM Formats**: Generates SPDX 2.3, 3.0, and 3.0.1 and CycloneDX 1.4, 1.5, and 1.6 compliant reports
- **Comprehensive Component Analysis**: Extracts versions, licenses, checksums, and dependencies
- **Package Manager Integration**: Recognizes Conan, vcpkg, and system packages
- **Cross-Platform**: Native support for macOS and Linux
- **Digital Signatures**: Generate digtially signed SBOM with embedded signature using all algorithms permitted by CycloneDX 1.5+ 

### Binary Analysis
- **ELF Support**: Complete analysis of Linux executables and libraries
- **Mach-O Support**: Full analysis of macOS executables and libraries
- **DWARF Integration**: Extracts debug information for detailed component analysis
- **Archive Analysis**: Processes static libraries (.a, .lib)

### Embedded Software Support
- **Cross-Compilation**: Supports cross-compiled binaries for embedded targets
- **Static Analysis**: Works with statically linked embedded applications

### Security and Compliance
- **Supply Chain Security**: Enables vulnerability scanning and compliance tracking
- **Digital Signature Verification**: Validates signed components
- **License Compliance**: Comprehensive license information extraction
- **Vulnerability Assessment**: Integrates with security scanning tools
- **SBOM Validation**: Validates both SDPX and CycloneDX SBOM

### Performance and Integration
- **Performance Optimized**: Minimal overhead during linking process
- **CI/CD Ready**: Seamless integration with modern build systems using a provided CMake module
- **Multi-Standard C++ Support**: Robust compatibility with C++11, C++14, C++17, C++20, and C++23
- **Multi-Compiler Support**: Automatic detection and selection of GCC and Clang versions

## Getting Started

### Prerequisites

- **Linux**: GCC 4.8+ or Clang 3.3+, CMake 3.16+, LLVM development libraries
- **macOS**: Xcode Command Line Tools, CMake 3.16+, LLVM (via Homebrew)
- **Git**: For cloning the repository with submodules

### Installation

1. **Clone the repository with submodules**:
   ```bash
   git clone --recurse-submodules https://github.com/Heimdall-SBOM/heimdall.git
   cd heimdall
   ```

2. **Install dependencies using the setup script**:
   ```bash
   # Run the interactive setup script (recommended)
   sudo ./scripts/setup.sh
   
   # Or auto-detect OS and install
   sudo ./scripts/setup.sh --auto-detect
   
   # Or run OS-specific script directly
   sudo ./scripts/setup-ubuntu.sh    # For Ubuntu
   sudo ./scripts/setup-macos.sh     # For macOS
   ```

3. **Build Heimdall**:
   ```bash
<<<<<<< HEAD
   # Build with specific settings (GCC, C++17)
=======
   # Build with specific settings and run all unit tests
   # See build.sh documentation for all options
>>>>>>> 6ea34219
   ./scripts/build.sh --standard 17 --compiler gcc --tests
   
   # Or build all compatible standards
   ./scripts/build_all_standards.sh
   ```

### Supported Distributions

The setup script automatically supports:
- **Ubuntu 22.04+**: GCC 11, 13 + LLVM 18
- **Debian Bookworm**: GCC 11, 12 + LLVM 18
- **CentOS Stream 9**: GCC 11, 13, 14 + LLVM 20
- **Fedora Latest**: GCC 15 + LLVM 18
- **Arch Linux**: GCC 14, 15 + LLVM 18
- **OpenSUSE Tumbleweed**: GCC 11, 13 + LLVM 18
- **Rocky Linux 9**: GCC 11, 13 + LLVM 16

## Building

### Build Scripts

Heimdall provides comprehensive build scripts for different scenarios:

#### Basic Build
```bash
# Build with specific C++ standard and compiler
./scripts/build.sh --standard 17 --compiler gcc --tests

# Build with Clang
./scripts/build.sh --standard 17 --compiler clang --tests
```

#### Advanced Build Options
```bash
# Clean build directory before building
./scripts/build.sh --standard 17 --compiler gcc --clean --tests

# Custom build directory
./scripts/build.sh --standard 17 --compiler gcc --build-dir mybuild --tests

# Build all compatible standards
./scripts/build_all_standards.sh
```

#### Clean Build Artifacts
```bash
# Clean all build artifacts
./scripts/clean.sh

# Clean specific build directory
./scripts/clean.sh --build-dir mybuild
```

### C++ Standard Support

Heimdall supports multiple C++ standards with automatic compiler and LLVM version selection:

| C++ Standard | LLVM Version | GCC Version | Clang Version | Status |
|--------------|--------------|-------------|---------------|--------|
| C++11        | 7+           | 4.8+        | 3.3+          | ✅ Working |
| C++14        | 7+           | 6+          | 3.4+          | ✅ Working |
| C++17        | 11+          | 7+          | 5+            | ✅ Working |
| C++20        | 19+          | 13+         | 14+           | ✅ Working |
| C++23        | 19+          | 13+         | 14+           | ✅ Working |

## Tools

### heimdall-sbom

The `heimdall-sbom` tool generates SBOMs from binary files and provides comprehensive analysis capabilities.

#### Basic Usage
```bash
# Generate SPDX format SBOM
heimdall-sbom /path/to/plugin.so /path/to/binary --format spdx --output binary.spdx

# Generate CycloneDX format SBOM
heimdall-sbom /path/to/plugin.so /path/to/binary --format cyclonedx --output binary.cdx

# Extract debug information
heimdall-sbom /path/to/plugin.so /path/to/binary --debug-info --output binary.spdx
```

#### Advanced Options
```bash
# Include system libraries
heimdall-sbom /path/to/plugin.so /path/to/binary --include-system-libs --output binary.spdx

# Verbose output
heimdall-sbom /path/to/plugin.so /path/to/binary --verbose --output binary.spdx

# Custom configuration file
heimdall-sbom /path/to/plugin.so /path/to/binary --config heimdall.conf --output binary.spdx
```

#### Configuration File
Create a `heimdall.conf` file for custom settings:
```ini
output_path=myapp-sbom.json
format=spdx
verbose=true
extract_debug_info=true
include_system_libraries=false
```

### heimdall-validate

The `heimdall-validate` tool validates SBOM files for compliance, correctness, and signature verification.

#### Basic Validation
```bash
# Validate SPDX file
heimdall-validate --format spdx --input file.spdx

# Validate CycloneDX file
heimdall-validate --format cyclonedx --input file.cdx

# Validate with detailed output
heimdall-validate --format spdx --input file.spdx --verbose
```

#### Advanced Validation
```bash
# Validate against specific schema version
heimdall-validate --format spdx --input file.spdx --schema-version 2.3

# Validate with custom rules
heimdall-validate --format spdx --input file.spdx --rules custom-rules.json

# Generate validation report
heimdall-validate --format spdx --input file.spdx --report validation-report.json
```

## Usage Examples

### Using LLD (macOS/Linux) - Wrapper Approach
```bash
# Step 1: Link normally with LLD
g++ -fuse-ld=lld main.o utils.o math.o -o myapp

# Step 2: Generate SBOM using wrapper tool
heimdall-sbom ../../build-cpp23/lib/heimdall-lld.so myapp --format spdx --output myapp.spdx
```

### Using Gold (Linux only) - Plugin Interface
```bash
# Direct plugin integration
g++ -fuse-ld=gold -Wl,--plugin=../../build-cpp23/lib/heimdall-gold.so \
    -Wl,--plugin-opt=sbom-output=myapp.spdx \
    main.o utils.o math.o -o myapp

# Or use wrapper approach if plugin fails
g++ -fuse-ld=gold main.o utils.o math.o -o myapp
heimdall-sbom ../../build-cpp23/lib/heimdall-gold.so myapp --format spdx --output myapp.spdx
```

### CMake Integration
```cmake
# Find Heimdall
find_library(HEIMDALL_LLD heimdall-lld REQUIRED)

# Add SBOM generation to target
add_custom_command(TARGET myapp POST_BUILD
    COMMAND heimdall-sbom ${HEIMDALL_LLD} $<TARGET_FILE:myapp> 
            --format spdx --output ${CMAKE_BINARY_DIR}/myapp.spdx
    COMMENT "Generating SBOM for myapp"
)
```

### Complex Project with Dependencies
```bash
# Build with multiple libraries using LLD
g++ -fuse-ld=lld main.o libmath.a libutils.so -o complex-app
heimdall-sbom ../../build-cpp23/lib/heimdall-lld.so complex-app --format spdx --output complex-app.spdx

# Build with multiple libraries using Gold
g++ -fuse-ld=gold -Wl,--plugin=../../build-cpp23/lib/heimdall-gold.so \
    -Wl,--plugin-opt=sbom-output=complex-app.spdx \
    -Wl,--plugin-opt=verbose \
    main.o libmath.a libutils.so -o complex-app
```

## SBOM Formats

### SPDX 2.3/3.0/3.0.1

Heimdall generates SPDX compliant documents with:
- Package information and metadata
- File-level details and relationships
- License information and compliance data
- Checksums (SHA256, SHA1, MD5)
- Component relationships and dependencies
- External references and PURL identifiers

### CycloneDX 1.4/1.5/1.6

Heimdall generates CycloneDX compliant documents with:
- Component metadata and version information
- Dependency relationships and graphs
- External references and PURL identifiers
- Hash information and integrity verification
- License and copyright information
- Vulnerability and security metadata

## Supported Platforms

| Platform | LLD | Gold | Status |
|----------|-----|------|--------|
| macOS (ARM64) | ✅ | ❌ | LLD Only - Gold not available on macOS |
| macOS (x86_64) | ✅ | ❌ | LLD Only - Gold not available on macOS |
| Linux (x86_64) | ✅ | ✅ | Fully Supported |
| Linux (ARM64) | ✅ | ✅ | Fully Supported |

**Note**: GNU Gold linker is primarily designed for Linux systems and is not available on macOS. The Gold plugin will not be built on macOS systems.

## Testing

The project includes a comprehensive test suite with **546 passing tests** across **30 test suites** and **44.4% code coverage**. The test suite validates compatibility across all supported C++ standards and provides extensive error handling and edge case testing.

### Running Tests
```bash
# Test specific C++ standard with gcc
./scripts/build.sh --standard 17 --compiler gcc --tests

# Test specific C++ standard with Clang
./scripts/build.sh --standard 20 --compiler clang --tests

# Run tests with coverage analysis
./tests/coverage.sh
```

## Troubleshooting

### Common Issues

1. **Plugin not found**
   ```
   Error: Could not load plugin
   ```
   Solution: Ensure the plugin path is correct and the plugin is built for your platform.

2. **Missing dependencies**
   ```
   Error: LLVM libraries not found
   ```
   Solution: Install LLVM development packages using the setup script.

3. **Gold linker not found (Linux)**
   ```
   Warning: Gold linker not found
   ```
   Solution: Install `binutils-gold` package for your distribution.

4. **Permission denied**
   ```
   Error: Cannot write to output file
   ```
   Solution: Check write permissions for the output directory.

5. **C++ Standard compatibility issues**
   ```
   Error: 'std::filesystem' is not a member of 'std'
   ```
   Solution: Use the compatibility layer with `heimdall::compat::fs` or build with `--cpp11-14 --no-boost` for older standards.

### Platform-Specific Issues

#### macOS
- **Gold plugin not built**: This is expected behavior. Gold is not available on macOS.
- **LLD path issues**: Ensure LLVM is properly installed via Homebrew and PATH is set correctly.

#### Linux
- **Gold not found**: Install `binutils-gold` package for your distribution.
- **Plugin loading errors**: Ensure Gold was built with plugin support enabled.
- **SCL toolsets**: For C++20/23, you may need to activate SCL toolsets on RHEL/Rocky/CentOS.

## Contributing

We welcome contributions! See [CONTRIBUTING.md](CONTRIBUTING.md) for development setup and contribution guidelines.

### Development Setup
```bash
# Clone with submodules
git clone --recursive https://github.com/Heimdall-SBOM/heimdall.git
cd heimdall

# Build in debug mode
./scripts/build.sh --standard 17 --compiler gcc --tests

# Test all C++ standards
for std in 11 14 17 20 23; do
    echo "Testing C++$std..."
    ./scripts/build.sh --standard $std --compiler gcc --tests
done
```

## Documentation

For detailed information about:
- **Multi-standard C++ support**: [docs/multi-standard-support.md](docs/multi-standard-support.md)
- **Usage examples**: [docs/usage.md](docs/usage.md)
- **DevContainer updates**: [docs/devcontainer-update-process.md](docs/devcontainer-update-process.md)
- **Container digest updates**: [.github/CONTAINER_DIGEST_UPDATES.md](.github/CONTAINER_DIGEST_UPDATES.md)

## License

This project is licensed under the Apache License 2.0 - see the [LICENSE](LICENSE) file for details.
<|MERGE_RESOLUTION|>--- conflicted
+++ resolved
@@ -79,12 +79,7 @@
 
 3. **Build Heimdall**:
    ```bash
-<<<<<<< HEAD
    # Build with specific settings (GCC, C++17)
-=======
-   # Build with specific settings and run all unit tests
-   # See build.sh documentation for all options
->>>>>>> 6ea34219
    ./scripts/build.sh --standard 17 --compiler gcc --tests
    
    # Or build all compatible standards
