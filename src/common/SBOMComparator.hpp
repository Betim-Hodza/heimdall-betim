/*
Copyright 2025 The Heimdall Authors.

Licensed under the Apache License, Version 2.0 (the "License");
you may not use this file except in compliance with the License.
You may obtain a copy of the License at

    http://www.apache.org/licenses/LICENSE-2.0

Unless required by applicable law or agreed to in writing, software
distributed under the License is distributed on an "AS IS" BASIS,
WITHOUT WARRANTIES OR CONDITIONS OF ANY KIND, either express or implied.
See the License for the specific language governing permissions and
limitations under the License.
*/

/**
 * @file SBOMComparator.hpp
 * @brief SBOM comparison, merging, and diff generation functionality
 * @author Trevor Bakker
 * @date 2025
 *
 * This file provides comprehensive functionality for comparing, merging, and
 * analyzing Software Bill of Materials (SBOM) documents. It includes:
 *
 * - SBOM component representation and comparison
 * - Abstract parser interface for different SBOM formats
 * - Concrete implementations for SPDX and CycloneDX parsers
 * - SBOM comparison and difference detection
 * - SBOM merging capabilities
 * - Diff report generation in multiple formats
 * - Factory pattern for creating parsers
 *
 * Supported SBOM Formats:
 * - SPDX 2.3 and 3.0
 * - CycloneDX 1.4, 1.5, and 1.6
 *
 * Output Formats:
 * - Text reports
 * - JSON reports
 * - CSV reports
 */

#pragma once

<<<<<<< HEAD
#include <string>
#include <utility>
#include <vector>
#include <memory>
=======
>>>>>>> f417b0f0
#include <map>
#include <memory>
#include <optional>
#include <set>
#include <string>
#include <vector>
#include "../compat/compatibility.hpp"

namespace heimdall
{

/**
 * @brief Represents a component in an SBOM
 */
<<<<<<< HEAD
struct SBOMComponent {
    std::string id;
    std::string name;
    std::string version;
    std::string type;
    std::string purl;
    std::string license;
    std::map<std::string, std::string> properties;
    std::vector<std::string> dependencies;
    
    // Default constructor
    SBOMComponent() = default;
    
    // Move constructor
    SBOMComponent(SBOMComponent&& other) noexcept = default;
    
    // Move assignment operator
    SBOMComponent& operator=(SBOMComponent&& other) noexcept = default;
    
    // Copy constructor
    SBOMComponent(const SBOMComponent& other) = default;
    
    // Copy assignment operator
    SBOMComponent& operator=(const SBOMComponent& other) = default;
    
    /**
     * @brief Construct a new SBOMComponent with all fields
     * @param id The component ID
     * @param name The component name
     * @param version The component version
     * @param type The component type
     * @param purl The package URL
     * @param license The license
     * @param properties Additional properties
     * @param dependencies List of dependencies
     */
    SBOMComponent(std::string  id,
                  std::string  name,
                  std::string  version,
                  std::string  type,
                  std::string  purl,
                  std::string  license,
                  const std::map<std::string, std::string>& properties = {},
                  const std::vector<std::string>& dependencies = {})
        : id(std::move(std::move(id))), name(std::move(std::move(name))), version(std::move(std::move(version))), type(std::move(std::move(type))), purl(std::move(std::move(purl))), license(std::move(std::move(license))),
          properties(properties), dependencies(dependencies) {}
    
    // Hash for comparison
    std::string getHash() const;
    
    // Compare with another component
    bool operator==(const SBOMComponent& other) const;
    bool operator!=(const SBOMComponent& other) const;
=======
struct SBOMComponent
{
  std::string                        id;
  std::string                        name;
  std::string                        version;
  std::string                        type;
  std::string                        purl;
  std::string                        license;
  std::map<std::string, std::string> properties;
  std::vector<std::string>           dependencies;

  // Default constructor
  SBOMComponent() = default;

  // Move constructor
  SBOMComponent(SBOMComponent&& other) noexcept = default;

  // Move assignment operator
  SBOMComponent& operator=(SBOMComponent&& other) noexcept = default;

  // Copy constructor
  SBOMComponent(const SBOMComponent& other) = default;

  // Copy assignment operator
  SBOMComponent& operator=(const SBOMComponent& other) = default;

  /**
   * @brief Construct a new SBOMComponent with all fields
   * @param id The component ID
   * @param name The component name
   * @param version The component version
   * @param type The component type
   * @param purl The package URL
   * @param license The license
   * @param properties Additional properties
   * @param dependencies List of dependencies
   */
  SBOMComponent(const std::string& id, const std::string& name, const std::string& version,
                const std::string& type, const std::string& purl, const std::string& license,
                const std::map<std::string, std::string>& properties   = {},
                const std::vector<std::string>&           dependencies = {})
    : id(id),
      name(name),
      version(version),
      type(type),
      purl(purl),
      license(license),
      properties(properties),
      dependencies(dependencies)
  {
  }

  // Hash for comparison
  std::string getHash() const;

  // Compare with another component
  bool operator==(const SBOMComponent& other) const;
  bool operator!=(const SBOMComponent& other) const;
>>>>>>> f417b0f0
};

/**
 * @brief Represents a difference between two SBOMs
 */
<<<<<<< HEAD
struct SBOMDifference {
    enum class Type {
        ADDED,      // Component added in new SBOM
        REMOVED,    // Component removed from old SBOM
        MODIFIED,   // Component modified between SBOMs
        UNCHANGED   // Component unchanged
    };
    
    Type type;
    SBOMComponent component;
    heimdall::compat::optional<SBOMComponent> oldComponent;
    
    // Default constructor
    SBOMDifference() = default;
    
    // Move constructor
    SBOMDifference(SBOMDifference&& other) noexcept = default;
    
    // Move assignment operator
    SBOMDifference& operator=(SBOMDifference&& other) noexcept = default;
    
    // Copy constructor
    SBOMDifference(const SBOMDifference& other) = default;
    
    // Copy assignment operator
    SBOMDifference& operator=(const SBOMDifference& other) = default;
    
    // Parameterized constructors
    SBOMDifference(Type t, SBOMComponent  comp) : type(t), component(std::move(std::move(comp))) {}
    SBOMDifference(Type t, SBOMComponent  comp, const SBOMComponent& oldComp) 
        : type(t), component(std::move(std::move(comp))), oldComponent(oldComp) {}
=======
struct SBOMDifference
{
  enum class Type
  {
    ADDED,     // Component added in new SBOM
    REMOVED,   // Component removed from old SBOM
    MODIFIED,  // Component modified between SBOMs
    UNCHANGED  // Component unchanged
  };

  Type                                      type;
  SBOMComponent                             component;
  heimdall::compat::optional<SBOMComponent> oldComponent;

  // Default constructor
  SBOMDifference() = default;

  // Move constructor
  SBOMDifference(SBOMDifference&& other) noexcept = default;

  // Move assignment operator
  SBOMDifference& operator=(SBOMDifference&& other) noexcept = default;

  // Copy constructor
  SBOMDifference(const SBOMDifference& other) = default;

  // Copy assignment operator
  SBOMDifference& operator=(const SBOMDifference& other) = default;

  // Parameterized constructors
  SBOMDifference(Type t, const SBOMComponent& comp) : type(t), component(comp) {}
  SBOMDifference(Type t, const SBOMComponent& comp, const SBOMComponent& oldComp)
    : type(t), component(comp), oldComponent(oldComp)
  {
  }
>>>>>>> f417b0f0
};

/**
 * @brief Abstract base class for SBOM parsers
 */
class SBOMParser
{
  public:
  virtual ~SBOMParser() = default;

  /**
   * @brief Parse SBOM file and extract components
   * @param filePath Path to SBOM file
   * @return Vector of components
   */
  virtual std::vector<SBOMComponent> parse(const std::string& filePath) = 0;

  /**
   * @brief Parse SBOM content from string
   * @param content SBOM content
   * @return Vector of components
   */
  virtual std::vector<SBOMComponent> parseContent(const std::string& content) = 0;

  /**
   * @brief Get parser name
   * @return Parser name
   */
  virtual std::string getName() const = 0;
};

/**
 * @brief SPDX parser implementation
 */
class SPDXParser : public SBOMParser
{
  public:
  std::vector<SBOMComponent> parse(const std::string& filePath) override;
  std::vector<SBOMComponent> parseContent(const std::string& content) override;
  std::string                getName() const override
  {
    return "SPDX Parser";
  }

  private:
  bool                       processSPDXLine(const std::string& line, SBOMComponent& component);
  std::vector<SBOMComponent> parseSPDX2_3(const std::string& content);
  std::vector<SBOMComponent> parseSPDX3_0(const std::string& content);
};

/**
 * @brief CycloneDX parser implementation
 */
class CycloneDXParser : public SBOMParser
{
  public:
  std::vector<SBOMComponent> parse(const std::string& filePath) override;
  std::vector<SBOMComponent> parseContent(const std::string& content) override;
  std::string                getName() const override
  {
    return "CycloneDX Parser";
  }

  private:
  std::string                extractVersion(const std::string& content) const;
  std::vector<SBOMComponent> parseCycloneDX1_4(const std::string& content) const;
  std::vector<SBOMComponent> parseCycloneDX1_5(const std::string& content) const;
  std::vector<SBOMComponent> parseCycloneDX1_6(const std::string& content) const;
};

/**
 * @brief SBOM comparison and merging functionality
 */
class SBOMComparator
{
  public:
  /**
   * @brief Compare two SBOM files
   * @param oldSBOM Path to old SBOM file
   * @param newSBOM Path to new SBOM file
   * @return Vector of differences
   */
  std::vector<SBOMDifference> compare(const std::string& oldSBOM, const std::string& newSBOM);

  /**
   * @brief Compare two SBOM contents
   * @param oldContent Old SBOM content
   * @param newContent New SBOM content
   * @param format SBOM format ("spdx" or "cyclonedx")
   * @return Vector of differences
   */
  std::vector<SBOMDifference> compareContent(const std::string& oldContent,
                                             const std::string& newContent,
                                             const std::string& format);

  /**
   * @brief Merge multiple SBOMs into one
   * @param sbomFiles Vector of SBOM file paths
   * @param outputFormat Output format ("spdx" or "cyclonedx")
   * @param outputVersion Output version
   * @return Merged SBOM content
   */
  std::string merge(const std::vector<std::string>& sbomFiles, const std::string& outputFormat,
                    const std::string& outputVersion);

  /**
   * @brief Generate diff report
   * @param differences Vector of differences
   * @param format Output format ("text", "json", "csv")
   * @return Diff report
   */
  std::string generateDiffReport(const std::vector<SBOMDifference>& differences,
                                 const std::string&                 format = "text");

  /**
   * @brief Get statistics about differences
   * @param differences Vector of differences
   * @return Map of statistics
   */
  std::map<std::string, int> getDiffStatistics(const std::vector<SBOMDifference>& differences);

  private:
  std::string                 detectFormatFromFile(const std::string& filePath);
  std::unique_ptr<SBOMParser> createParser(const std::string& format);
  std::vector<SBOMDifference> compareComponents(const std::vector<SBOMComponent>& oldComponents,
                                                const std::vector<SBOMComponent>& newComponents);
  std::string mergeComponents(const std::vector<std::vector<SBOMComponent>>& componentLists,
                              const std::string& outputFormat, const std::string& outputVersion);
  std::string generateSPDXOutput(const std::vector<SBOMComponent>& components,
                                 const std::string&                version);
  std::string generateCycloneDXOutput(const std::vector<SBOMComponent>& components,
                                      const std::string&                version);
  std::string generateJSONReport(const std::vector<SBOMDifference>& differences);
  std::string generateCSVReport(const std::vector<SBOMDifference>& differences);
  std::string generateTextReport(const std::vector<SBOMDifference>& differences);
  std::string getDifferenceTypeString(SBOMDifference::Type type);
  std::string getCurrentTimestamp();
};

/**
 * @brief Factory class for creating SBOM parsers
 */
class SBOMParserFactory
{
  public:
  /**
   * @brief Create a parser for the given format
   * @param format SBOM format ("spdx" or "cyclonedx")
   * @return Unique pointer to the created parser, or nullptr if format is not supported
   */
  static std::unique_ptr<SBOMParser> createParser(const std::string& format);

  /**
   * @brief Get list of supported SBOM formats
   * @return Vector of supported format names
   */
  static std::vector<std::string> getSupportedFormats();
};

}  // namespace heimdall<|MERGE_RESOLUTION|>--- conflicted
+++ resolved
@@ -43,18 +43,12 @@
 
 #pragma once
 
-<<<<<<< HEAD
-#include <string>
-#include <utility>
-#include <vector>
-#include <memory>
-=======
->>>>>>> f417b0f0
 #include <map>
 #include <memory>
 #include <optional>
 #include <set>
 #include <string>
+#include <utility>
 #include <vector>
 #include "../compat/compatibility.hpp"
 
@@ -64,7 +58,6 @@
 /**
  * @brief Represents a component in an SBOM
  */
-<<<<<<< HEAD
 struct SBOMComponent {
     std::string id;
     std::string name;
@@ -118,72 +111,11 @@
     // Compare with another component
     bool operator==(const SBOMComponent& other) const;
     bool operator!=(const SBOMComponent& other) const;
-=======
-struct SBOMComponent
-{
-  std::string                        id;
-  std::string                        name;
-  std::string                        version;
-  std::string                        type;
-  std::string                        purl;
-  std::string                        license;
-  std::map<std::string, std::string> properties;
-  std::vector<std::string>           dependencies;
-
-  // Default constructor
-  SBOMComponent() = default;
-
-  // Move constructor
-  SBOMComponent(SBOMComponent&& other) noexcept = default;
-
-  // Move assignment operator
-  SBOMComponent& operator=(SBOMComponent&& other) noexcept = default;
-
-  // Copy constructor
-  SBOMComponent(const SBOMComponent& other) = default;
-
-  // Copy assignment operator
-  SBOMComponent& operator=(const SBOMComponent& other) = default;
-
-  /**
-   * @brief Construct a new SBOMComponent with all fields
-   * @param id The component ID
-   * @param name The component name
-   * @param version The component version
-   * @param type The component type
-   * @param purl The package URL
-   * @param license The license
-   * @param properties Additional properties
-   * @param dependencies List of dependencies
-   */
-  SBOMComponent(const std::string& id, const std::string& name, const std::string& version,
-                const std::string& type, const std::string& purl, const std::string& license,
-                const std::map<std::string, std::string>& properties   = {},
-                const std::vector<std::string>&           dependencies = {})
-    : id(id),
-      name(name),
-      version(version),
-      type(type),
-      purl(purl),
-      license(license),
-      properties(properties),
-      dependencies(dependencies)
-  {
-  }
-
-  // Hash for comparison
-  std::string getHash() const;
-
-  // Compare with another component
-  bool operator==(const SBOMComponent& other) const;
-  bool operator!=(const SBOMComponent& other) const;
->>>>>>> f417b0f0
 };
 
 /**
  * @brief Represents a difference between two SBOMs
  */
-<<<<<<< HEAD
 struct SBOMDifference {
     enum class Type {
         ADDED,      // Component added in new SBOM
@@ -215,43 +147,6 @@
     SBOMDifference(Type t, SBOMComponent  comp) : type(t), component(std::move(std::move(comp))) {}
     SBOMDifference(Type t, SBOMComponent  comp, const SBOMComponent& oldComp) 
         : type(t), component(std::move(std::move(comp))), oldComponent(oldComp) {}
-=======
-struct SBOMDifference
-{
-  enum class Type
-  {
-    ADDED,     // Component added in new SBOM
-    REMOVED,   // Component removed from old SBOM
-    MODIFIED,  // Component modified between SBOMs
-    UNCHANGED  // Component unchanged
-  };
-
-  Type                                      type;
-  SBOMComponent                             component;
-  heimdall::compat::optional<SBOMComponent> oldComponent;
-
-  // Default constructor
-  SBOMDifference() = default;
-
-  // Move constructor
-  SBOMDifference(SBOMDifference&& other) noexcept = default;
-
-  // Move assignment operator
-  SBOMDifference& operator=(SBOMDifference&& other) noexcept = default;
-
-  // Copy constructor
-  SBOMDifference(const SBOMDifference& other) = default;
-
-  // Copy assignment operator
-  SBOMDifference& operator=(const SBOMDifference& other) = default;
-
-  // Parameterized constructors
-  SBOMDifference(Type t, const SBOMComponent& comp) : type(t), component(comp) {}
-  SBOMDifference(Type t, const SBOMComponent& comp, const SBOMComponent& oldComp)
-    : type(t), component(comp), oldComponent(oldComp)
-  {
-  }
->>>>>>> f417b0f0
 };
 
 /**
