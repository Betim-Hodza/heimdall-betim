--- conflicted
+++ resolved
@@ -12,7 +12,6 @@
     openssl-devel \
     pkgconfig \
     zlib-devel \
-<<<<<<< HEAD
     pandoc \
     llvm-googletest 
 
@@ -24,17 +23,3 @@
                        epel-release \
                        pandoc \
                        texlive
-=======
-    llvm-googletest \
-    clang \
-    lldb \
-    llvm \
-    gdb \
-    gcc \
-    g++ \
-    llvm-googletest 
-
-    RUN dnf install -y binutils-devel
-
-RUN scl enable toolset-14 -- bash
->>>>>>> 03254489
